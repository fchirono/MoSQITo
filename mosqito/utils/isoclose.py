# -*- coding: utf-8 -*-

try:
    import matplotlib.pyplot as plt
except ImportError:
    raise RuntimeError(
        "In order to perform this validation you need the 'matplotlib' package."
    )

from numpy import amin, amax, arange, abs

def isoclose(
    actual, desired, rtol=1e-7, atol=0, is_plot=False, tol_label=None, xaxis=None
):
    """
    Check if two arrays are equal up to desired tolerance.

    The test is inspired from section 5.1 of ISO 532-1. It compares
    ``actual`` to ``desired +/- min(atol, rtol * abs(desired))``.

    Parameters
    ----------
    actual : array_like
        Array obtained.
    desired : array_like
        Array desired.
    rtol : float, optional
        Relative tolerance.
        Default to 1e-7
    atol : float, optional
        Absolute tolerance.
        Default to 0
    is_plot : bool, optional
        To generate a "compliance" plot.
        Default to False
    tol_label: str
        Label for the tolerance curves
        Default to None
    xaxis : array_like, optional
        x axis for the "compliance" plot.
        Default to None

    Returns
    ------
    is_isoclose: bool
        False if actual and desired are not equal up to specified tolerance.

    """

    # Tolerances
<<<<<<< HEAD
    range_pos = amin(
        [desired * (1 - abs(rtol)), desired - abs(atol)], axis=0)
    range_neg = amax(
        [desired * (1 + abs(rtol)), desired + abs(atol)], axis=0)
=======
    range_pos = np.amin([desired * (1 - abs(rtol)), desired - abs(atol)], axis=0)
    range_neg = np.amax([desired * (1 + abs(rtol)), desired + abs(atol)], axis=0)
>>>>>>> 8442a60b

    # Test for ISO 532-1 comformance (section 5.1)
    is_isoclose = (actual >= range_pos).all() and (actual <= range_neg).all()

    if is_plot:
        # Define xaxis
        if xaxis is None:
            xaxis = arange(actual.shape[0])

        # Plot desired range
        plt.plot(
            xaxis,
            range_neg,
            color="tab:red",
            linestyle="solid",
            label=tol_label,
            linewidth=1,
        )
        plt.plot(
            xaxis,
            range_pos,
            color="tab:red",
            linestyle="solid",
            # label="",
            linewidth=1,
        )

        # Plot actual value
        plt.plot(xaxis, actual)
        plt.legend()

    return is_isoclose<|MERGE_RESOLUTION|>--- conflicted
+++ resolved
@@ -48,15 +48,10 @@
     """
 
     # Tolerances
-<<<<<<< HEAD
     range_pos = amin(
         [desired * (1 - abs(rtol)), desired - abs(atol)], axis=0)
     range_neg = amax(
         [desired * (1 + abs(rtol)), desired + abs(atol)], axis=0)
-=======
-    range_pos = np.amin([desired * (1 - abs(rtol)), desired - abs(atol)], axis=0)
-    range_neg = np.amax([desired * (1 + abs(rtol)), desired + abs(atol)], axis=0)
->>>>>>> 8442a60b
 
     # Test for ISO 532-1 comformance (section 5.1)
     is_isoclose = (actual >= range_pos).all() and (actual <= range_neg).all()
