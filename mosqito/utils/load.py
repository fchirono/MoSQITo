# -*- coding: utf-8 -*-

# Standard library imports
from numpy import int16, int32
from scipy.io import wavfile, loadmat
from scipy.signal import resample
import pyuff


def load(file, wav_calib=None, mat_signal="", mat_fs=""):
    """
    Signal loading
    
    This function extracts the signal and its time axis from .wav or .uff file,
    resamples the signal to 48 kHz, and affects its sampling frequency
    and time signal values.

    Parameters
    ----------
    file : string
        String path to the signal file.
    wav_calib : float, optional
        Wav file calibration factor [Pa/FS]. Level of the signal in Pa_peak
        corresponding to the full scale of the .wav file. If None, a
        calibration factor of 1 is considered. 
        Default to None
    mat_signal : string
        In case of a .mat file, name of the signal variable.
        Default to ""
    mat_fs : string
        In case of a .mat file, name of the sampling frequency variable.
        Default to ""
        
    Returns
    -------
    signal : numpy.array
        time signal values
    fs : integer
        sampling frequency
    """

    # load the .wav file content
    if file[-3:] == "wav" or file[-3:] == "WAV":
        fs, signal = wavfile.read(file)

        # manage multichannel files
        if signal.ndim > 1:
            signal = signal[:, 0]
            print("[Info] Multichannel signal loaded. Keeping only first channel")

        # calibration factor for the signal to be in Pa
        if wav_calib is None:
            wav_calib = 1
            print("[Info] A calibration of 1 Pa/FS is considered")
<<<<<<< HEAD
        if isinstance(signal[0], int16):
            signal = wav_calib * signal / (2 ** 15 - 1)
        elif isinstance(signal[0], int32):
            signal = wav_calib * signal / (2 ** 31 - 1)
        elif isinstance(signal[0], float):
=======
        if isinstance(signal[0], np.int16):
            signal = wav_calib * signal / (2**15 - 1)
        elif isinstance(signal[0], np.int32):
            signal = wav_calib * signal / (2**31 - 1)
        elif isinstance(signal[0], np.float):
>>>>>>> 8442a60b
            signal = wav_calib * signal

    # load the .uff file content
    elif file[-3:].lower() == "uff" or file[-3:].lower() == "unv":
        uff_file = pyuff.UFF(file)
        data = uff_file.read_sets()

        # extract the signal values
        signal = data["data"]

        # calculate the sampling frequency
        fs = int(1 / data["abscissa_inc"])

    # load the .mat file content
    elif file[-3:] == "mat":
        matfile = loadmat(file)

        # extract the signal values and sampling frequency
        signal = matfile[mat_signal][:, 0]
        fs = matfile[mat_fs]
        fs = fs[:, 0]

    else:
        raise ValueError("""ERROR: only .wav .mat or .uff files are supported""")

    # resample to 48kHz to allow calculation
    if fs != 48000:
        signal = resample(signal, int(48000 * len(signal) / fs))
        fs = 48000
        print("[Info] Signal resampled to 48 kHz to allow calculation.")

    return signal, fs<|MERGE_RESOLUTION|>--- conflicted
+++ resolved
@@ -52,19 +52,11 @@
         if wav_calib is None:
             wav_calib = 1
             print("[Info] A calibration of 1 Pa/FS is considered")
-<<<<<<< HEAD
         if isinstance(signal[0], int16):
-            signal = wav_calib * signal / (2 ** 15 - 1)
+            signal = wav_calib * signal / (2**15 - 1)
         elif isinstance(signal[0], int32):
-            signal = wav_calib * signal / (2 ** 31 - 1)
+            signal = wav_calib * signal / (2**31 - 1)
         elif isinstance(signal[0], float):
-=======
-        if isinstance(signal[0], np.int16):
-            signal = wav_calib * signal / (2**15 - 1)
-        elif isinstance(signal[0], np.int32):
-            signal = wav_calib * signal / (2**31 - 1)
-        elif isinstance(signal[0], np.float):
->>>>>>> 8442a60b
             signal = wav_calib * signal
 
     # load the .uff file content
