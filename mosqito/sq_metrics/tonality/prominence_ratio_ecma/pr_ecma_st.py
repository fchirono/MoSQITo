--- conflicted
+++ resolved
@@ -1,14 +1,8 @@
 # -*- coding: utf-8 -*-
 
 # Local imports
-<<<<<<< HEAD
 from mosqito.sound_level_meter.comp_spectrum import comp_spectrum
-=======
-from mosqito.sound_level_meter.spectrum import spectrum
->>>>>>> 8442a60b
-from mosqito.sq_metrics.tonality.prominence_ratio_ecma._pr_main_calc import (
-    _pr_main_calc,
-)
+from mosqito.sq_metrics.tonality.prominence_ratio_ecma._pr_main_calc import _pr_main_calc
 
 
 def pr_ecma_st(signal, fs, prominence=True):
@@ -124,11 +118,7 @@
     """
 
     # Compute db spectrum
-<<<<<<< HEAD
     spectrum_db, freq_axis = comp_spectrum(signal, fs, db=True)
-=======
-    spectrum_db, freq_axis = spectrum(signal, fs, db=True)
->>>>>>> 8442a60b
 
     # Compute PR values
     tones_freqs, pr, prom, t_pr = _pr_main_calc(spectrum_db, freq_axis)
