--- conflicted
+++ resolved
@@ -42,21 +42,13 @@
         )
 
     # convert spectrum to 2-sided
-<<<<<<< HEAD
     spec = concatenate((spec, spec[len(spec)::-1]))
-=======
-    spec = np.concatenate((spec, spec[len(spec) :: -1]))
->>>>>>> 8442a60b
 
     n = len(spec)
     # Frequency axis in Bark
     bark_axis = freq2bark(freq_axis)
     # Highest frequency
-<<<<<<< HEAD
     nZ = arange(1, n//2 + 1, 1)
-=======
-    nZ = np.arange(1, n // 2 + 1, 1)
->>>>>>> 8442a60b
 
     # Calculate Zwicker a0 factor (transfer characteristic of the outer and inner ear)
     a0 = zeros((n))
@@ -64,11 +56,7 @@
     spec = a0 * spec
 
     # Conversion of the spec into dB
-<<<<<<< HEAD
     module = abs(spec[0:n//2])
-=======
-    module = np.abs(spec[0 : n // 2])
->>>>>>> 8442a60b
     spec_dB = amp2db(module, ref=2e-5)
 
     # Find the audible components within the spec
@@ -100,19 +88,11 @@
     # Center frequencies for each channel
     zb = bark2freq(zi) * n / fs
     # Minimum excitation level
-<<<<<<< HEAD
     minExcitDB = interp(zb, nZ, threshold)
-    
+
     ch_low = zeros((n_aud))
     ch_high = zeros((n_aud))
     for i in arange(0, n_aud):
-=======
-    minExcitDB = np.interp(zb, nZ, threshold)
-
-    ch_low = np.zeros((n_aud))
-    ch_high = np.zeros((n_aud))
-    for i in np.arange(0, n_aud):
->>>>>>> 8442a60b
         # Lower limit of the channel corresponding to each component
         ch_low[i] = math.floor(2 * bark_axis[audible_index[i]]) - 1
         # Higher limit
