--- conflicted
+++ resolved
@@ -1,40 +1,36 @@
-# -*- coding: utf-8 -*-
-from numpy import log10
-
-
-def phone2spl(phones, tf, af, lu):
-    """Conversion from phones to Sound Pressure Level (dB SPL), based on the standard ISO/FDIS 226:2003.
-
-    Parameters
-    ----------
-    phones: float
-        Logarithmic unit of loudness ('phon' = Ln).
-
-    tf: float
-        Threshold of hearing.
-
-    af: float
-        Exponent used for loudness perception.
-
-    lu: float
-        Factor of the linear transfer function normalized at 1 kHz.
-
-    Returns
-    -------
-    spl: float
-        Sound pressure level ('dB SPL').
-
-    """
-    # "Af" is argument of the dB SPL conversion formula
-    Af = (4.47 * (10 ** (-3))) * ((10 ** (0.025 * phones)) - 1.15) + (
-        (0.4 * (10 ** (((tf + lu) / 10) - 9))) ** af
-    )
-
-    # Result of the phone value converted to dB SPL value
-<<<<<<< HEAD
-    spl = ((10. / af) * log10(Af)) - lu + 94
-=======
-    spl = ((10.0 / af) * np.log10(Af)) - lu + 94
->>>>>>> 8442a60b
-
-    return spl
+# -*- coding: utf-8 -*-
+from numpy import log10
+
+
+def phone2spl(phones, tf, af, lu):
+    """Conversion from phones to Sound Pressure Level (dB SPL), based on the standard ISO/FDIS 226:2003.
+
+    Parameters
+    ----------
+    phones: float
+        Logarithmic unit of loudness ('phon' = Ln).
+
+    tf: float
+        Threshold of hearing.
+
+    af: float
+        Exponent used for loudness perception.
+
+    lu: float
+        Factor of the linear transfer function normalized at 1 kHz.
+
+    Returns
+    -------
+    spl: float
+        Sound pressure level ('dB SPL').
+
+    """
+    # "Af" is argument of the dB SPL conversion formula
+    Af = (4.47 * (10 ** (-3))) * ((10 ** (0.025 * phones)) - 1.15) + (
+        (0.4 * (10 ** (((tf + lu) / 10) - 9))) ** af
+    )
+
+    # Result of the phone value converted to dB SPL value
+    spl = ((10. / af) * log10(Af)) - lu + 94
+
+    return spl