--- conflicted
+++ resolved
@@ -1,15 +1,6 @@
 # -*- coding: utf-8 -*-
-<<<<<<< HEAD
-"""
-@author: Daniel Jiménez-Caminero Costa
-
-[Jan 2024] Updated to ECMA-418-2, 2nd Ed (2022)
-"""
-import numpy as np
-=======
 
 from numpy import clip, sqrt, mean, array, linspace, sum, log10
->>>>>>> 34e2d26c
 
 # Project Imports
 from mosqito.sq_metrics.loudness.loudness_ecma._band_pass_signals import (
@@ -22,13 +13,8 @@
 
 from mosqito.sq_metrics.loudness.loudness_ecma._nonlinearity import _nonlinearity
 
-<<<<<<< HEAD
-from mosqito.sq_metrics.loudness.loudness_ecma._windowing_zeropadding import (
-    _windowing_zeropadding,
-=======
 from mosqito.sq_metrics.loudness.loudness_ecma._preprocessing import (
     _preprocessing,
->>>>>>> 34e2d26c
 )
 
 # Data import
@@ -36,12 +22,7 @@
 from mosqito.sq_metrics.loudness.loudness_ecma._loudness_ecma_data import ltq_z
 
 
-<<<<<<< HEAD
-
-def loudness_ecma(signal, sb=2048, sh=1024):
-=======
 def loudness_ecma(signal, fs, sb=2048, sh=1024):
->>>>>>> 34e2d26c
     """Calculation of the specific and total loudness according to ECMA-418-2
     (2nd Ed, 2022), Section 5.
 
@@ -68,60 +49,6 @@
         Time axis, size (Ntime,).
 
     """
-<<<<<<< HEAD
-    
-    # 5.1.2 Windowing and zero-padding
-    signal, n_new = _windowing_zeropadding(signal, sb, sh)
-    
-    
-    # 5.1.3 to 5.1.4 - Computaton of band-pass signals
-    bandpass_signals = _band_pass_signals(signal)
-
-    # 5.1.5 Segmentation into blocks
-    block_array, time_array = _ecma_time_segmentation(bandpass_signals, sb, sh,
-                                                      n_new)
-    
-    # 5.1.6 Rectification (Eq. 21)
-    block_array_rect = np.clip(block_array, a_min=0.00, a_max=None)
-
-    # ************************************************************************
-    # Copied from old version
-    
-    # # sb and sh for Tonality
-    # z = np.linspace(0.5, 26.5, num=53, endpoint=True)
-    # sb = np.ones(53, dtype="int")
-    # sh = np.ones(53, dtype="int")
-    # sb[z <= 1.5] = 8192
-    # sh[z <= 1.5] = 2048
-    # sb[np.all([z >= 2, z <= 8], axis=0)] = 4096
-    # sh[np.all([z >= 2, z <= 8], axis=0)] = 1024
-    # sb[np.all([z >= 8.5, z <= 12.5], axis=0)] = 2048
-    # sh[np.all([z >= 8.5, z <= 12.5], axis=0)] = 512
-    # sb[z >= 13] = 1024
-    # sh[z >= 13] = 256
-
-    # ************************************************************************
-    # Sections 5.1.7 to 5.1.9 
-    
-    n_specific = []
-    for band_number in range(53):
-        # ROOT-MEAN-SQUARE (section 5.1.7)
-        # After the segmentation of the signal into blocks, root-mean square values of each block are calculated
-        # according to Formula 22.
-        rms_block_value = np.sqrt(
-            2 * np.mean(np.array(block_array_rect[band_number]) ** 2, axis=1)
-        )
-
-        # NON-LINEARITY (section 5.1.8)
-        # This section covers the other part of the calculations needed to consider the non-linear transformation
-        # of sound pressure to specific loudness that does the the auditory system. After this point, the
-        # computation is done equally to every block in which we have divided our signal.
-        a_prime = _nonlinearity(rms_block_value)
-
-        # SPECIFIC LOUDNESS CONSIDERING THE THRESHOLD IN QUIET (section 5.1.9)
-        # The next calculation helps us obtain the result for the specific loudness - specific loudness with
-        # consideration of the lower threshold of hearing.
-=======
     if fs != 48000:
         print(
             "[Warning] Signal resampled to 48 kHz fulfill the standard requirements and allow calculation."
@@ -153,7 +80,6 @@
         # non-linear transformation of sound pressure to specific loudness
         a_prime = _nonlinearity(rms_block_value)
         # specific loudness considering the lower threshold of hearing.
->>>>>>> 34e2d26c
         a_prime[a_prime < ltq_z[band_number]] = ltq_z[band_number]
         N_prime = a_prime - ltq_z[band_number]
         N_spec.append(N_prime)
@@ -169,10 +95,4 @@
     bark_axis = linspace(0.5, 26.5, num=53, endpoint=True)
     time_axis = time_array[0][:, 0]
 
-<<<<<<< HEAD
-    bark_axis = np.linspace(0.5, 26.5, num=53, endpoint=True)
-    
-    return n_specific, bark_axis
-=======
-    return N, N_time, N_spec, bark_axis, time_axis
->>>>>>> 34e2d26c
+    return N, N_time, N_spec, bark_axis, time_axis