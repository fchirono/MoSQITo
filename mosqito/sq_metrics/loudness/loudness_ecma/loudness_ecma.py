--- conflicted
+++ resolved
@@ -139,9 +139,5 @@
     N = (mean(N_time**e)) ** (1 / e)
 
     bark_axis = linspace(0.5, 26.5, num=53, endpoint=True)
-<<<<<<< HEAD
-
-=======
     
->>>>>>> bce37d0b
     return N, N_time, N_spec, bark_axis, time_array