
from scipy.special import comb
<<<<<<< HEAD
from scipy.signal import freqz
from numpy import (
    abs as np_abs,
    arange,
    exp,
    pi,
    log10,
    power as np_power,
    sqrt,
    insert as np_insert,
    sum as np_sum,
    array as np_array,
)


def _gammatone(freq, k=5, fs=48000, is_plot=False):
=======
import numpy as np


def _gammatone(freq, k=5, fs=48000):
>>>>>>> 34e2d26c
    """ECMA-418-2:2022 Gammatone filter design

    This function computes the coefficients of a gammatone digital filter
    according to ECMA-418-2, 2nd Ed (2022), section 5.1.4.

    Parameters
    ----------
    freq: float
        Center frequency of the filter ['Hz'].

    k: int, optional
        The order of the filter. Default is "5" according to ECMA-418.2.

    fs: float, optional
        The sampling frequency of the signal. Default is 48000 Hz.

    Returns
    -------
    bm_prim, am_prim: ndarray, ndarray
        Numerator (b) and denominator (a) polynomials of the filter.

    """

    # ECMA-418-2 constants
    af_f0 = 81.9289
    c = 0.1618

    # Bandwidth (ECMA 418-2:2022 equation 10)
<<<<<<< HEAD
    delta_f = sqrt((af_f0 ** 2) + ((c * freq) ** 2))
=======
    delta_f = np.sqrt((af_f0**2) + ((c * freq) ** 2))
>>>>>>> 34e2d26c

    # Time constant, delay (ECMA 418-2:2022 equation 8)
    binom = comb(2 * k - 2, k - 1, exact=True)
    tau = (1 / (2 ** (2 * k - 1))) * binom * (1.0 / delta_f)

    # "d" coefficient
<<<<<<< HEAD
    d = exp(-1 / (fs * tau))

    # coeff am (ECMA 418-2:2022 equation 14 - index 'm_' goes from 1 to k)
    m_ = arange(5) + 1
    am = np_power((-d), m_) * comb(5, m_)
    am = np_insert(am, 0, 1)

    # coeff bm (ECMA 418-2 equation 15 - index 'm' goes from 0 to k-1)
    em = np_array([0, 1, 11, 11, 1])
    i = arange(4) + 1
    denom = np_sum(em[i] * d ** i)
    m = arange(5)
    bm = ((1 - d) ** k) / denom * (d ** m) * em[m]
=======
    d = np.exp(-1 / (fs * tau))

    # coeff am (ECMA 418-2:2022 equation 14 - index 'm_' goes from 1 to k)
    m_ = np.arange(5) + 1
    am = np.power((-d), m_) * comb(5, m_)
    am = np.insert(am, 0, 1)

    # coeff bm (ECMA 418-2 equation 15 - index 'm' goes from 0 to k-1)
    em = np.array([0, 1, 11, 11, 1])
    i = np.arange(4) + 1
    denom = np.sum(em[i] * d**i)
    m = np.arange(5)
    bm = ((1 - d) ** k) / denom * (d**m) * em[m]
>>>>>>> 34e2d26c

    # band pass filter coefficients (ECMA 418-2:2022 equation 16 & 17)
    # [by modifying the filter cofficients with a positive exponential,
    # the filter is a low-pass filter instead of the expected bandpass
    # filter]
<<<<<<< HEAD
    m = arange(6)
    exponential = exp(+1j * 2 * pi * freq * m / fs)
    am_prim_ecma = am * exponential
    bm_prim_ecma = bm * exponential[:-1]


    if is_plot:
        w, h = freqz(bm, am, worN=round(fs / 2), fs=fs)
        h_db = 20.0 * log10(np_abs(h))
        plt.semilogx(w, h_db, label="am, bm from eq. 14 and 15")

        w, h = freqz(bm_prim_ecma, am_prim_ecma, worN=round(fs / 2), fs=fs)
        h_db = 20.0 * log10(np_abs(h))
        plt.semilogx(w, h_db, label="am', bm' from eq. 16 and 17")

        plt.xlabel("Frequency [Hz]")
        plt.ylabel("Amplitude [dB]")
        plt.grid(which="both", axis="both")
        plt.legend()

=======
    m = np.arange(6)
    exponential = np.exp(+1j * 2 * np.pi * freq * m / fs)
    am_prim_ecma = am * exponential
    bm_prim_ecma = bm * exponential[:-1]

>>>>>>> 34e2d26c
    return bm_prim_ecma, am_prim_ecma<|MERGE_RESOLUTION|>--- conflicted
+++ resolved
@@ -1,28 +1,9 @@
 
 from scipy.special import comb
-<<<<<<< HEAD
-from scipy.signal import freqz
-from numpy import (
-    abs as np_abs,
-    arange,
-    exp,
-    pi,
-    log10,
-    power as np_power,
-    sqrt,
-    insert as np_insert,
-    sum as np_sum,
-    array as np_array,
-)
-
-
-def _gammatone(freq, k=5, fs=48000, is_plot=False):
-=======
 import numpy as np
 
 
 def _gammatone(freq, k=5, fs=48000):
->>>>>>> 34e2d26c
     """ECMA-418-2:2022 Gammatone filter design
 
     This function computes the coefficients of a gammatone digital filter
@@ -51,32 +32,13 @@
     c = 0.1618
 
     # Bandwidth (ECMA 418-2:2022 equation 10)
-<<<<<<< HEAD
-    delta_f = sqrt((af_f0 ** 2) + ((c * freq) ** 2))
-=======
     delta_f = np.sqrt((af_f0**2) + ((c * freq) ** 2))
->>>>>>> 34e2d26c
 
     # Time constant, delay (ECMA 418-2:2022 equation 8)
     binom = comb(2 * k - 2, k - 1, exact=True)
     tau = (1 / (2 ** (2 * k - 1))) * binom * (1.0 / delta_f)
 
     # "d" coefficient
-<<<<<<< HEAD
-    d = exp(-1 / (fs * tau))
-
-    # coeff am (ECMA 418-2:2022 equation 14 - index 'm_' goes from 1 to k)
-    m_ = arange(5) + 1
-    am = np_power((-d), m_) * comb(5, m_)
-    am = np_insert(am, 0, 1)
-
-    # coeff bm (ECMA 418-2 equation 15 - index 'm' goes from 0 to k-1)
-    em = np_array([0, 1, 11, 11, 1])
-    i = arange(4) + 1
-    denom = np_sum(em[i] * d ** i)
-    m = arange(5)
-    bm = ((1 - d) ** k) / denom * (d ** m) * em[m]
-=======
     d = np.exp(-1 / (fs * tau))
 
     # coeff am (ECMA 418-2:2022 equation 14 - index 'm_' goes from 1 to k)
@@ -90,38 +52,14 @@
     denom = np.sum(em[i] * d**i)
     m = np.arange(5)
     bm = ((1 - d) ** k) / denom * (d**m) * em[m]
->>>>>>> 34e2d26c
 
     # band pass filter coefficients (ECMA 418-2:2022 equation 16 & 17)
     # [by modifying the filter cofficients with a positive exponential,
     # the filter is a low-pass filter instead of the expected bandpass
     # filter]
-<<<<<<< HEAD
-    m = arange(6)
-    exponential = exp(+1j * 2 * pi * freq * m / fs)
-    am_prim_ecma = am * exponential
-    bm_prim_ecma = bm * exponential[:-1]
-
-
-    if is_plot:
-        w, h = freqz(bm, am, worN=round(fs / 2), fs=fs)
-        h_db = 20.0 * log10(np_abs(h))
-        plt.semilogx(w, h_db, label="am, bm from eq. 14 and 15")
-
-        w, h = freqz(bm_prim_ecma, am_prim_ecma, worN=round(fs / 2), fs=fs)
-        h_db = 20.0 * log10(np_abs(h))
-        plt.semilogx(w, h_db, label="am', bm' from eq. 16 and 17")
-
-        plt.xlabel("Frequency [Hz]")
-        plt.ylabel("Amplitude [dB]")
-        plt.grid(which="both", axis="both")
-        plt.legend()
-
-=======
     m = np.arange(6)
     exponential = np.exp(+1j * 2 * np.pi * freq * m / fs)
     am_prim_ecma = am * exponential
     bm_prim_ecma = bm * exponential[:-1]
 
->>>>>>> 34e2d26c
     return bm_prim_ecma, am_prim_ecma