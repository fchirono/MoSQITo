# -*- coding: utf-8 -*-

# Standard library imports
import math
<<<<<<< HEAD
from numpy import copy, roll, zeros, shape, arange
#Needed for the loudness_zwicker_lowpass_intp_ea function
=======
import numpy as np

# Needed for the loudness_zwicker_lowpass_intp_ea function
>>>>>>> 8442a60b
from scipy import signal


def _lowpass_intp(loudness, tau, sample_rate):
    """1st order low-pass with linear interpolation of signal for
    increased precision

    Parameters
    ----------
    loudness : numpy.ndarray
        Loudness vs. time
    tau : float
        Filter parameter
    sample_rate : int
        Louness signal sampling frequency

    Outputs
    -------
    filt_loudness : numpy.ndarray
        Filtered loudness
    """
    filt_loudness = zeros(shape(loudness))
    # Factor for virtual upsampling/inner iterations
    lp_iter = 24

    num_samples = shape(loudness)[0]
    a1 = math.exp(-1 / (sample_rate * lp_iter * tau))
    b0 = 1 - a1
    y1 = 0

<<<<<<< HEAD
    delta = copy(loudness)
    delta = roll(delta,-1)
    delta [-1] = 0
    delta = (delta - loudness) /  lp_iter
    ui_delta = zeros(loudness.shape[0]*lp_iter).reshape(loudness.shape[0],lp_iter)
    ui_delta [:,0] = loudness  
    
    #Create the array complete of deltas to apply the filter.
    for i_in in arange(1, lp_iter):
        ui_delta [:,i_in] = delta + ui_delta [:,i_in-1]  
    
=======
    delta = np.copy(loudness)
    delta = np.roll(delta, -1)
    delta[-1] = 0
    delta = (delta - loudness) / lp_iter
    ui_delta = np.zeros(loudness.shape[0] * lp_iter).reshape(loudness.shape[0], lp_iter)
    ui_delta[:, 0] = loudness

    # Create the array complete of deltas to apply the filter.
    for i_in in np.arange(1, lp_iter):
        ui_delta[:, i_in] = delta + ui_delta[:, i_in - 1]

>>>>>>> 8442a60b
    # Rechape into a vector.
    ui_delta = ui_delta.reshape(lp_iter * num_samples)

    # Apply the filter.
    ui_delta = signal.lfilter([b0], [1, -a1], ui_delta, axis=-1, zi=None)

    # Reshape again to recover the first col.
    ui_delta = ui_delta.reshape(loudness.shape[0], lp_iter)
    filt_loudness = ui_delta[:, 0]
    return filt_loudness<|MERGE_RESOLUTION|>--- conflicted
+++ resolved
@@ -2,14 +2,9 @@
 
 # Standard library imports
 import math
-<<<<<<< HEAD
 from numpy import copy, roll, zeros, shape, arange
-#Needed for the loudness_zwicker_lowpass_intp_ea function
-=======
-import numpy as np
 
 # Needed for the loudness_zwicker_lowpass_intp_ea function
->>>>>>> 8442a60b
 from scipy import signal
 
 
@@ -40,7 +35,6 @@
     b0 = 1 - a1
     y1 = 0
 
-<<<<<<< HEAD
     delta = copy(loudness)
     delta = roll(delta,-1)
     delta [-1] = 0
@@ -48,23 +42,10 @@
     ui_delta = zeros(loudness.shape[0]*lp_iter).reshape(loudness.shape[0],lp_iter)
     ui_delta [:,0] = loudness  
     
-    #Create the array complete of deltas to apply the filter.
+    # Create the array complete of deltas to apply the filter.
     for i_in in arange(1, lp_iter):
-        ui_delta [:,i_in] = delta + ui_delta [:,i_in-1]  
-    
-=======
-    delta = np.copy(loudness)
-    delta = np.roll(delta, -1)
-    delta[-1] = 0
-    delta = (delta - loudness) / lp_iter
-    ui_delta = np.zeros(loudness.shape[0] * lp_iter).reshape(loudness.shape[0], lp_iter)
-    ui_delta[:, 0] = loudness
-
-    # Create the array complete of deltas to apply the filter.
-    for i_in in np.arange(1, lp_iter):
         ui_delta[:, i_in] = delta + ui_delta[:, i_in - 1]
 
->>>>>>> 8442a60b
     # Rechape into a vector.
     ui_delta = ui_delta.reshape(lp_iter * num_samples)
 
