--- conflicted
+++ resolved
@@ -1,4 +1,5 @@
 # -*- coding: utf-8 -*-
+
 
 # Standard library imports
 from math import sqrt, exp
@@ -48,7 +49,6 @@
     # nl_lp["uo_last"] = 0
     # nl_lp["u2_last"] = 0
 
-<<<<<<< HEAD
     delta = copy(core_loudness,)
     delta = roll(delta, -1, axis=1)
     delta[:, -1] = 0
@@ -58,40 +58,14 @@
     ui_delta[:, :, 0] = core_loudness
 
     for i_in in arange(1, nl_iter):
-        ui_delta[:, :, i_in] = ui_delta[:, :, i_in-1] + delta
+        ui_delta[:, :, i_in] = ui_delta[:, :, i_in - 1] + delta
 
     ui_delta = ui_delta.reshape(
-        core_loudness.shape[0], core_loudness.shape[1]*nl_iter)
+        core_loudness.shape[0], core_loudness.shape[1] * nl_iter
     uo_mat = copy(ui_delta,)
     # create u2_mat (equivalent to u2 last) and fill the first col.
     u2_mat = zeros(uo_mat.shape[0]*uo_mat.shape[1]
                       ).reshape(uo_mat.shape[0], uo_mat.shape[1])
-=======
-    delta = np.copy(
-        core_loudness,
-    )
-    delta = np.roll(delta, -1, axis=1)
-    delta[:, -1] = 0
-    delta = (delta - nl_loudness) / nl_iter
-    ui_delta = np.zeros(core_loudness.size * nl_iter).reshape(
-        core_loudness.shape[0], core_loudness.shape[1], nl_iter
-    )
-    ui_delta[:, :, 0] = core_loudness
-
-    for i_in in np.arange(1, nl_iter):
-        ui_delta[:, :, i_in] = ui_delta[:, :, i_in - 1] + delta
-
-    ui_delta = ui_delta.reshape(
-        core_loudness.shape[0], core_loudness.shape[1] * nl_iter
-    )
-    uo_mat = np.copy(
-        ui_delta,
-    )
-    # create u2_mat (equivalent to u2 last) and fill the first col.
-    u2_mat = np.zeros(uo_mat.shape[0] * uo_mat.shape[1]).reshape(
-        uo_mat.shape[0], uo_mat.shape[1]
-    )
->>>>>>> 8442a60b
     mask = core_loudness[:, 0] >= 1e-5
     u2_mat[mask, 0] = core_loudness[mask, 0] * (1 - nl_lp["B"][5])
 
@@ -112,44 +86,18 @@
         False                                                                False                  Truth        ui                                       u2=f(u2(j-1),B(5),ui(j)
         False                                                                False                  False        ui                                       u2=f(u2(j-1),B(5),ui(j)
  
-<<<<<<< HEAD
     '''
     for col in arange(core_loudness.shape[1]*nl_iter):
         uo2 = uo_mat[:, col-1] * nl_lp["B"][2] - \
             u2_mat[:, col-1] * nl_lp["B"][3]
         mask = logical_and(
-            uo_mat[:, col-1] > u2_mat[:, col-1], uo2 >= ui_delta[:, col])
+            uo_mat[:, col - 1] > u2_mat[:, col - 1], uo2 >= ui_delta[:, col]
+        )
         uo_mat[mask, col] = uo2[mask]  # in case uo higher than ui
 
         uo2 = uo_mat[:, col-1] * nl_lp["B"][4]
         mask = logical_and(uo_mat[:, col-1] <=
                               u2_mat[:, col-1], uo2 >= ui_delta[:, col])
-        uo_mat[mask, col] = uo2[mask]  # in case uo_2 higher than ui
-
-        u2_mat[:, col] = uo_mat[:, col]  # higher than uo
-        u22 = uo_mat[:, col-1] * nl_lp["B"][0] - \
-            u2_mat[:, col-1] * nl_lp["B"][1]
-        mask = logical_and(logical_and(
-            ui_delta[:, col] < uo_mat[:, col-1], uo_mat[:, col-1] > u2_mat[:, col-1]), u22 <= uo_mat[:, col])
-        u2_mat[mask, col] = u22[mask]  # in case u22 lower than uo_last
-
-        u2_2 = (u2_mat[:, col-1] - ui_delta[:, col]) * \
-            nl_lp["B"][5] + ui_delta[:, col]
-        mask = logical_and(ui_delta[:, col] >= uo_mat[:, col-1], logical_not(logical_and(
-            abs(ui_delta[:, col] - uo_mat[:, col-1]) < 1e-5,  uo_mat[:, col] <= u2_mat[:, col-1])))
-=======
-    """
-    for col in np.arange(core_loudness.shape[1] * nl_iter):
-        uo2 = uo_mat[:, col - 1] * nl_lp["B"][2] - u2_mat[:, col - 1] * nl_lp["B"][3]
-        mask = np.logical_and(
-            uo_mat[:, col - 1] > u2_mat[:, col - 1], uo2 >= ui_delta[:, col]
-        )
-        uo_mat[mask, col] = uo2[mask]  # in case uo higher than ui
-
-        uo2 = uo_mat[:, col - 1] * nl_lp["B"][4]
-        mask = np.logical_and(
-            uo_mat[:, col - 1] <= u2_mat[:, col - 1], uo2 >= ui_delta[:, col]
-        )
         uo_mat[mask, col] = uo2[mask]  # in case uo_2 higher than ui
 
         u2_mat[:, col] = uo_mat[:, col]  # higher than uo
@@ -175,7 +123,6 @@
                 )
             ),
         )
->>>>>>> 8442a60b
         u2_mat[mask, col] = u2_2[mask]  # lower than ui
 
     nl_loudness = uo_mat.reshape(
